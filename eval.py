--- conflicted
+++ resolved
@@ -4,11 +4,7 @@
 from tasks import gen_co_name
 import hydra
 from omegaconf import DictConfig
-<<<<<<< HEAD
-from agent import DQNAgent, ImitationAgent, StrongAgent, RandomAgent
-=======
 from agent import DQNAgent
->>>>>>> acc86883
 from env import EcoleBranching
 
 import os
@@ -152,31 +148,6 @@
 
 @hydra.main(version_base="1.2", config_path="configs", config_name="config.yaml")
 def evaluate(cfg: DictConfig):
-<<<<<<< HEAD
-    files = glob.glob(f'../../../task_instances/{gen_co_name(cfg.instances.co_class, cfg.instances.co_class_kwargs)}/*.mps')
-    instances = iter([ecole.scip.Model.from_file(f) for f in files])
-
-    env = EcoleBranching(instances)
-    env.seed(123)
-
-    if cfg.agent.name == 'strong':
-        agent = StrongAgent(env)
-    elif cfg.agent.name == 'dqn':
-        agent = DQNAgent(device=cfg.experiment.device)
-        agent.eval()
-        # checkpoint = get_most_recent_checkpoint_foldername('../../../outputs/02-37-47')
-        print('eval checkpoint', cfg.agent.checkpoint)
-        agent.load(f'../../../{cfg.agent.checkpoint}')
-    elif cfg.agent.name == 'il':
-        agent = ImitationAgent(device=cfg.experiment.device,
-                               observation_format=cfg.agent.observation_format,
-                               encode_possible_actions=cfg.agent.action_mask)
-        agent.eval()
-        print('eval checkpoint', cfg.agent.checkpoint)
-        agent.load(f'../../../{cfg.agent.checkpoint}')
-    elif cfg.agent.name == 'random':
-        agent = RandomAgent()
-=======
     # the seeds we use for the env during eval
     seeds = (123,)
 
@@ -201,7 +172,6 @@
     elif cfg.agent.name == "random":
         brancher = get_randombrancher(seed=None)  # XXX seed is deliberately not fixed
 
->>>>>>> acc86883
     else:
         raise NotImplementedError(f"Unknown agent name {cfg.agent.name}")
 
